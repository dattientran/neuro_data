--- conflicted
+++ resolved
@@ -268,12 +268,7 @@
         normalize               : bool          # whether to use a normalize or not
         test_index              : int           # unique test condition index
         split_seed              : tinyint       # train/validation random split seed
-<<<<<<< HEAD
         val_fraction            : float         # fraction of train/val dataset that is reserved for validation
-=======
-        test_idx                : int           # index of unique condition hash
-        train_val_ratio         : float         # train/validation split ratio
->>>>>>> 1b7c21d8
         -> experiment.Layer
         -> anatomy.Area
         """
@@ -285,21 +280,12 @@
         @property
         def content(self):
             for p in product(['all'],
-<<<<<<< HEAD
                              ['stimulus.Frame | stimulus.MonetFrame | stimulus.TrippyFrame'],
-=======
-                             ['~stimulus.Frame'],
->>>>>>> 1b7c21d8
                              ['images,responses'],
                              [True],
                              range(100),
                              [0],
-<<<<<<< HEAD
                              [0.115],
-=======
-                             range(100),
-                             [0.95],
->>>>>>> 1b7c21d8
                              ['L2/3'],
                              ['V1']):
                 yield dict(zip(self.heading.dependent_attributes, p))
@@ -315,13 +301,8 @@
                     log.info('Filtering dataset {} by tier={}'.format(k, tier))
                     log.info('Splitting by test_index={}'.format(test_index))
                     unique_condition_hashes = np.unique(dataset.info.condition_hash[dataset.types != 'stimulus.Frame'])
-<<<<<<< HEAD
                     assert test_index < unique_condition_hashes.size, \
                         'test_index must be less than {}'.format(unique_condition_hashes.size)
-=======
-                    assert test_index < unique_condition_hashes.size, 'test_index must be less than {}'.format(
-                        unique_condition_hashes.size)
->>>>>>> 1b7c21d8
                     if tier == 'test':
                         tier_condition_hashes = np.array([unique_condition_hashes[test_index]])
                         tier_bool = np.isin(dataset.info.condition_hash, tier_condition_hashes)
